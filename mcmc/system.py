--- conflicted
+++ resolved
@@ -2,28 +2,20 @@
 import functools
 import logging
 import os
-<<<<<<< HEAD
-from typing import Dict, Iterable, List
-=======
 import pickle as pkl
-from typing import Dict, List, Union
->>>>>>> db4a6e32
+from typing import Dict, Iterable, List, Union
 
 import ase
 import numpy as np
 from ase import io
 from ase.calculators.calculator import Calculator, PropertyNotImplementedError
 from ase.constraints import FixAtoms
-<<<<<<< HEAD
-from pymatgen.analysis.adsorption import AdsorbateSiteFinder
-from pymatgen.io.ase import AseAtomsAdaptor
-=======
 from ase.io.trajectory import TrajectoryWriter
 from catkit.gen.utils import get_unique_coordinates
 from pymatgen.analysis.adsorption import AdsorbateSiteFinder
 from pymatgen.core import Structure
+from pymatgen.io.ase import AseAtomsAdaptor
 from typing_extensions import Self
->>>>>>> db4a6e32
 
 logger = logging.getLogger(__name__)
 file_dir = os.path.dirname(__file__)
@@ -57,27 +49,10 @@
     ) -> None:
         """Initialize the SurfaceSystem object that encompasses a material surface and adsorption sites.
 
-<<<<<<< HEAD
-        Parameters
-        ----------
-        atoms : ase.Atoms
-            The atoms object representing the surface.
-        ads_coords : List
-            The coordinates of the virtual adsorption sites.
-        ads_surface : bool, optional
-            Whether surface atoms should be included in adsorption sites, by default False
-        calc : Calculator, optional
-            ASE Calculator, by default None
-        occ : List, optional
-            The index of the adsorbed atom at each adsorption site, by default None
-        system_settings : Dict, optional
-            Settings for surface system, by default None
-        calc_settings : Dict, optional
-            Settings for calculator, by default None
-=======
         Args:
             atoms (ase.Atoms): The atoms object representing the surface.
             ads_coords (List): The coordinates of the virtual adsorption sites.
+            ads_surface (bool, optional): Whether surface atoms should be included in adsorption sites, by default False
             calc (Calculator, optional): ASE-style Calculator. Defaults to None.
             occ (List, optional): The index of the adsorbed atom in the slab at each adsorption site. Defaults to None.
             surface_depth (int, optional): Number of slab layers to leave unconstrained, starting from highest z coord.
@@ -90,7 +65,6 @@
             default_io_path (str, optional): The default path to save the structures. Defaults to ".".
 
         TODO: add Attributes once refactored
->>>>>>> db4a6e32
         """
         # TODO the procedure is to go from all_atoms to real_atoms and relaxed_atoms
         # but for now, we only have the real_atoms and relaxed_atoms to maintain compatibility
@@ -188,17 +162,7 @@
                 Defaults to None.
         """
         self.real_atoms = copy.deepcopy(atoms)
-<<<<<<< HEAD
-        if not (
-            (isinstance(ads_coords, list) and (len(ads_coords) > 0))
-            or isinstance(ads_coords, np.ndarray)
-        ):
-            self.ads_coords = self.initialize_adsorption_sites()
-        else:
-            self.ads_coords = ads_coords
-=======
         self.ads_coords = np.array(ads_coords)
->>>>>>> db4a6e32
         self.calc = calc
         self.surface_depth = surface_depth
         self.real_atoms.calc = self.calc
@@ -246,36 +210,11 @@
             self.surface_idx = [i for i in range(len(atoms)) if i not in self.bulk_idx]
         logger.info("bulk indices are %s", self.bulk_idx)
         logger.info("surface indices are %s", self.surface_idx)
-<<<<<<< HEAD
-        if not self.real_atoms.constraints:
-            # set constraints
-            constraints = FixAtoms(indices=self.bulk_idx)
-            self.real_atoms.set_constraint(constraints)
-        else:
-            constraints = self.real_atoms.constraints
-        logger.info("Real atoms have constraints %s", self.real_atoms.constraints)
-=======
         logger.info("constraints are %s", constraints)
->>>>>>> db4a6e32
 
         if self.relax_atoms:
             self.relaxed_atoms, _ = self.relax_structure()
             self.relaxed_atoms.set_constraint(constraints)
-            logger.info(
-                "Relaxed atoms have constraints %s", self.relaxed_atoms.constraints
-            )
-
-    def initialize_adsorption_sites(self):
-        site_finder = AdsorbateSiteFinder(self.pymatgen_unrelaxed_structure)
-        ads_positions = site_finder.find_adsorption_sites(
-            put_inside=True,
-            symm_reduce=False,
-            near_reduce=self.system_settings["near_reduce"],
-            distance=self.system_settings["planar_distance"],
-            no_obtuse_hollow=self.system_settings["no_obtuse_hollow"],
-        )["all"]
-        logger.info("Generated adsorption coordinates are: %s...", ads_positions[:5])
-        return ads_positions
 
     def initialize_virtual_atoms(self, virtual_atom_str: str = "X") -> None:
         """Initialize virtual atoms on the surface.
@@ -322,12 +261,6 @@
         return self.ads_idx
 
     @property
-<<<<<<< HEAD
-    def pymatgen_unrelaxed_structure(self):
-        return AseAtomsAdaptor.get_structure(self.real_atoms)
-
-    def relax_structure(self, **kwargs):
-=======
     def empty_occ_idx(self) -> list[int]:
         """Get the indices of the empty adsorption sites.
 
@@ -355,7 +288,6 @@
         return Structure.from_ase(self.real_atoms)
 
     def relax_structure(self, **kwargs) -> tuple[ase.Atoms, float]:
->>>>>>> db4a6e32
         """Relax the surface structure.
 
         Args:
