--- conflicted
+++ resolved
@@ -390,10 +390,6 @@
         ref_element = offset_data["ref_element"]
 
         # Subtract the bulk energies
-<<<<<<< HEAD
-        # TODO: write more text here
-=======
->>>>>>> 2b5f8a16
         bulk_ref_en = ads_count[ref_element] * bulk_energies[ref_formula]
         for ele in ads_count:
             if ele != ref_element:
