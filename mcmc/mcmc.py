--- conflicted
+++ resolved
@@ -240,12 +240,8 @@
             self.surface_name = self.element
 
         if not self.run_folder:
-            start_timestamp = datetime.now().strftime("%Y%m%d-%H%M%S.%f")
-<<<<<<< HEAD
+            start_timestamp = datetime.now().strftime("%Y%m%d-%H%M%S.%f.%f")
             
-=======
-
->>>>>>> 6a381774
             # prepare both run folders
             canonical_run_folder = os.path.join(
                 os.getcwd(),
@@ -1099,10 +1095,7 @@
         plt.savefig(f"{self.run_folder}/anneal_schedule.png")
         with open(f"{self.run_folder}/anneal_schedule.csv", "w") as f:
             f.write(",".join([str(temp) for temp in temp_list]))
-<<<<<<< HEAD
-=======
-
->>>>>>> 6a381774
+        
         return temp_list
 
 if __name__ == "__main__":
