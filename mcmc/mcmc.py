--- conflicted
+++ resolved
@@ -110,12 +110,6 @@
         distance_weight_matrix=None,
         **kwargs,
     ) -> None:
-<<<<<<< HEAD
-        # https://github.com/HojeChun/EpiKmc/blob/main/epikmc/system.py#L54
-        # TODO create class SurfaceSystem to contain both surface slab, state, params, and calculator
-
-=======
->>>>>>> db4a6e32
         self.calc = calc
         self.surface_name = surface_name
         self.canonical = canonical
