"""Performs Semi-Grand Monte Carlo (SGMC) reconstruction of a surface.
Produces a temperature/structure map
"""

import copy
import os
import sys

from nff.io.ase import AtomsBatch

sys.path.append("/home/dux/")
import cProfile
import logging
from collections import Counter, defaultdict
from datetime import datetime
from pstats import Stats
from time import perf_counter

import ase
import catkit
import matplotlib.pyplot as plt
import numpy as np
from ase.calculators.eam import EAM
from ase.calculators.lammpsrun import LAMMPS
from ase.constraints import FixAtoms
from ase.io import read, write
from catkit.gen.adsorption import get_adsorption_sites

from .energy import optimize_slab, slab_energy
from .plot import plot_summary_stats
from .slab import (
    change_site,
    count_adsorption_sites,
    get_adsorption_coords,
    get_complementary_idx,
    get_random_idx,
    initialize_slab,
)
from .utils import filter_distances, filter_distances_new

# from htvs.djangochem.pgmols.utils import surfaces

logger = logging.getLogger(__name__)
file_dir = os.path.dirname(__file__)


class MCMC:
    def __init__(
        self,
        num_sweeps=1000,
        temp=1,
        pot=1,
        alpha=0.9,
        slab=None,
        calc=EAM(
            potential=os.path.join(
                os.path.dirname(os.path.realpath(__file__)), "potentials", "Cu2.eam.fs"
            )
        ),
        surface_name=None,
        element="Cu",
        canonical=False,
        num_ads_atoms=0,
        ads_coords=[],
        testing=False,
        adsorbates=None,
        relax=False,
        **kwargs,
    ) -> None:
        self.num_sweeps = num_sweeps
        self.temp = temp
        self.pot = pot
        self.alpha = alpha
        self.slab = slab
        self.calc = calc
        self.surface_name = surface_name
        self.element = element  # review this, might not be useful
        self.canonical = canonical
        self.num_ads_atoms = num_ads_atoms
        self.ads_coords = ads_coords
        self.testing = testing
        self.adsorbates = adsorbates
        self.relax = relax
        self.kwargs = kwargs

        # initialize here for subsequent runs
        self.history = None
        self.energy_hist = None
        self.adsorption_count_hist = None
        self.frac_accept_hist = None

        if self.canonical:
            # perform canonical runs
            # adsorb num_ads_atoms
            assert (
                self.num_ads_atoms > 0
            ), "for canonical runs, need number of adsorbed atoms greater than 0"

    def run(self):
        self.mcmc_run()

    def get_adsorption_coords(self):
        # get absolute adsorption coords
        metal = catkit.gratoms.Gratoms(self.element)

        if not (
            (isinstance(self.ads_coords, list) and (len(self.ads_coords) > 0))
            or isinstance(self.ads_coords, np.ndarray)
        ):
            # get ALL the adsorption sites
            # top should have connectivity 1, bridge should be 2 and hollow more like 4
            coords, self.connectivity, sym_idx = get_adsorption_sites(
                self.slab, symmetry_reduced=False
            )
            self.ads_coords = get_adsorption_coords(
                self.slab, metal, self.connectivity, debug=True
            )
        else:
            # fake connectivity
            self.connectivity = np.ones(len(self.ads_coords), dtype=int)

        self.site_types = set(self.connectivity)

        # state of each vacancy in slab. for state > 0, it's filled, and that's the index of the adsorbate atom in slab
        self.state = np.zeros(len(self.ads_coords), dtype=int)

        logger.info(
            f"In pristine slab, there are a total of {len(self.ads_coords)} sites"
        )

    def set_constraints(self):
        num_bulk_atoms = len(self.slab)
        bulk_indices = list(range(num_bulk_atoms))

        c = FixAtoms(indices=bulk_indices)
        self.slab.set_constraint(c)

    def set_adsorbates(self):
        # set adsorbate
        if not self.adsorbates:
            self.adsorbates = self.element
        logger.info(f"adsorbate(s) is(are) {self.adsorbates}")

        # change int pot and adsorbate to list
        if type(self.pot) == int:
            self.pot = list([self.pot])
        if type(self.adsorbates) == str:
            self.adsorbates = list([self.adsorbates])

    def initialize_tags(self):
        # initialize tags
        # set tags; 1 for surface atoms, 2 for adsorbates, 0 for others
        if type(self.slab) is catkit.gratoms.Gratoms:
            surface_atoms = self.slab.get_surface_atoms()
            atoms_arr = np.arange(0, len(self.slab))
            base_tags = np.int8(np.isin(atoms_arr, surface_atoms)).tolist()
            self.slab.set_tags(list(base_tags))

    def prepare_slab(self):
        # Cu lattice at 293 K, 3.6147 Å, potential ranges from 0 - 2
        if (
            (type(self.slab) is not catkit.gratoms.Gratoms)
            and (type(self.slab) is not ase.atoms.Atoms)
            and (type(self.slab) is not AtomsBatch)
        ):
            # initialize slab
            logger.info("initializing slab")
            # Cu alat from https://www.copper.org/resources/properties/atomic_properties.html
            Cu_alat = 3.6147
            self.slab = initialize_slab(Cu_alat)

        # attach slab calculator
        self.slab.calc = self.calc
        logger.info(f"using slab calc {self.slab.calc}")

        self.set_constraints()

        self.num_pristine_atoms = len(self.slab)
        logger.info(f"there are {self.num_pristine_atoms} atoms in pristine slab")

        self.initialize_tags()

    def setup_folders(self):
        # set surface_name
        if not self.surface_name:
            self.surface_name = self.element

        start_timestamp = datetime.now().strftime("%Y%m%d-%H%M%S")

        # prepare both run folders
        self.canonical_run_folder = os.path.join(
            os.getcwd(),
            f"{self.surface_name}/runs{self.num_sweeps}_temp{self.temp}_adsatoms{self.num_ads_atoms:02}_alpha{self.alpha}_{start_timestamp}",
        )
        self.sgc_run_folder = os.path.join(
            os.getcwd(),
            f"{self.surface_name}/runs{self.num_sweeps}_temp{self.temp}_pot{self.pot}_alpha{self.alpha}_{start_timestamp}",
        )

        # default to sgc fun folder
        if self.canonical:
            self.run_folder = self.canonical_run_folder
        else:
            self.run_folder = self.sgc_run_folder

        if not os.path.exists(self.run_folder):
            os.makedirs(self.run_folder)

        logging.basicConfig(
            filename=os.path.join(self.run_folder, "logging.log"),
            filemode="a",
            format="%(levelname)s:%(message)s",
            level=logging.INFO,
            datefmt="%m/%d/%Y %I:%M:%S %p",
        )

        logger.info(
            f"Running with num_sweeps = {self.num_sweeps}, temp = {self.temp}, pot = {self.pot}, alpha = {self.alpha}"
        )

    def get_initial_energy(self):
        # sometimes slab.calc is fake
        if self.slab.calc:
            energy = slab_energy(self.slab, **self.kwargs)
        else:
            energy = 0

        return energy

    def prepare_canonical(self):
        if self.canonical:
            # perform canonical runs
            # adsorb num_ads_atoms
            assert (
                self.num_ads_atoms > 0
            ), "for canonical runs, need number of adsorbed atoms greater than 0"

            # perform grand canonical until num_ads_atoms are obtained
            while len(self.slab) < self.num_pristine_atoms + self.num_ads_atoms:
                self.curr_energy, accept = self.spin_flip(prev_energy=self.curr_energy)

            self.slab.write(f"{self.surface_name}_canonical_init.cif")

    def save_structures(self, i=0):
        if type(self.slab) is AtomsBatch:
            # add in uncertainty information
            # slab.update_nbr_list(update_atoms=True)
            # slab.calc.calculate(slab)
            # energy = float(slab.results["energy"])
            energy = slab_energy(
                self.slab, relax=self.relax, folder_name=self.run_folder, **self.kwargs
            )

            if not set(["O", "Sr", "Ti"]) ^ set(self.adsorbates):
                ads_count = Counter(self.slab.get_chemical_symbols())
                ads_pot_dict = dict(zip(self.adsorbates, self.pot))
                delta_pot = (ads_count["O"] - 3 * ads_count["Ti"]) * ads_pot_dict[
                    "O"
                ] + (ads_count["Sr"] - ads_count["Ti"]) * ads_pot_dict["Sr"]
                energy -= delta_pot
                logger.info(
                    f"optim structure has Free Energy = {energy:.3f}+/-{float(self.slab.results['energy_std']):.3f}"
                )
            else:
                # energy = float(slab.results["energy"])
                logger.info(
                    f"optim structure has Energy = {energy:.3f}+/-{float(self.slab.results['energy_std']):.3f}"
                )

            logger.info(
                f"average force error = {float(self.slab.results['forces_std'].mean()):.3f}"
            )

            self.curr_energy = energy
            # save cif file
            write(
                f"{self.run_folder}/final_slab_run_{i+1:03}_{self.curr_energy:.3f}err{float(self.slab.results['energy_std']):.3f}.cif",
                self.slab,
            )

        else:
            logger.info(f"optim structure has Energy = {self.curr_energy}")

            # save cif file
            write(
                f"{self.run_folder}/final_slab_run_{i+1:03}_{self.curr_energy:.3f}.cif",
                self.slab,
            )

        if self.relax:
            opt_slab = optimize_slab(self.slab, folder_name=self.run_folder)
            opt_slab.write(f"{self.run_folder}/optim_slab_run_{i+1:03}.cif")

    def spin_flip_canonical(self, prev_energy=0, iter=1):
        """Based on the Ising model, models the adsorption/desorption of atoms from surface lattice sites.
        Uses canonical ensemble, fixed number of atoms.

        Parameters
        ----------
        state : np.array
            dimension the number of sites
        slab : catkit.gratoms.Gratoms
            model of the surface slab
        temp : float
            temperature

        Returns
        -------
        np.array, float
            new state, energy change
        """

        if not prev_energy and not self.testing:
            # calculate energy of current state
            prev_energy = slab_energy(
                self.slab, relax=self.relax, folder_name=self.run_folder, **self.kwargs
            )

        # choose 2 sites of different ads (empty counts too) to flip
        site1_idx, site2_idx, site1_ads, site2_ads = get_complementary_idx(
            self.state, slab=self.slab
        )

        # fake pots
        # pots = list(range(len(self.adsorbates)))

        site1_coords = self.ads_coords[site1_idx]
        site2_coords = self.ads_coords[site2_idx]

        logger.debug(f"\n we are at iter {iter}")
        logger.debug(
            f"idx is {site1_idx} with connectivity {self.connectivity[site1_idx]} at {site1_coords}"
        )
        logger.debug(
            f"idx is {site2_idx} with connectivity {self.connectivity[site2_idx]} at {site2_coords}"
        )

        logger.debug(f"before proposed state is")
        logger.debug(self.state)

        logger.debug(f"current slab has {len(self.slab)} atoms")

        # effectively switch ads at both sites
        self.slab, self.state, _, _, _ = change_site(
            self.slab,
            self.state,
            self.pot,
            self.adsorbates,
            self.ads_coords,
            site1_idx,
            start_ads=site1_ads,
            end_ads=site2_ads,
        )
        self.slab, self.state, _, _, _ = change_site(
            self.slab,
            self.state,
            self.pot,
            self.adsorbates,
            self.ads_coords,
            site2_idx,
            start_ads=site2_ads,
            end_ads=site1_ads,
        )

        # make sure num atoms is conserved
        logger.debug(f"proposed slab has {len(self.slab)} atoms")

        logger.debug(f"after proposed state is")
        logger.debug(self.state)

        if self.kwargs.get("save_cif", False):
            if not os.path.exists(self.run_folder):
                os.makedirs(self.run_folder)
            write(f"{self.run_folder}/proposed_slab_iter_{iter:03}.cif", self.slab)

        # to test, always accept
        accept = False

        if self.kwargs.get("filter_distance", None):
            filter_distance = self.kwargs["filter_distance"]
            energy = 0

            if filter_distances_new(
                self.slab, ads=self.adsorbates, cutoff_distance=filter_distance
            ):
                # succeeds! keep already changed slab
                logger.debug("state changed with filtering!")
                accept = True
            else:
                # failed, keep current state and revert slab back to original
                self.slab, self.state, _, _, _ = change_site(
                    self.slab,
                    self.state,
                    self.pot,
                    self.adsorbates,
                    self.ads_coords,
                    site1_idx,
                    start_ads=site2_ads,
                    end_ads=site1_ads,
                )
                self.slab, self.state, _, _, _ = change_site(
                    self.slab,
                    self.state,
                    self.pot,
                    self.adsorbates,
                    self.ads_coords,
                    site2_idx,
                    start_ads=site1_ads,
                    end_ads=site2_ads,
                )

<<<<<<< HEAD
        logger.debug(f"prev energy is {prev_energy}")
        logger.debug(f"curr energy is {curr_energy}")

        # energy change due to flipping spin
        energy_diff = curr_energy - prev_energy

        # check if transition succeeds
        # min(1, exp(-(\delta_E-(delta_N*pot))))
        logger.debug(f"energy diff is {energy_diff}")
        logger.debug(f"chem pot(s) is(are) {pots}")
        logger.debug(f"delta_N {delta_N}")
        logger.debug(f"delta pot = {delta_pot}")
        logger.debug(f"k_b T {temp}")
        base_prob = np.exp(-(energy_diff - delta_pot) / temp)
        logger.debug(f"base probability is {base_prob}")

        if np.random.rand() < base_prob:
            # succeeds! keep already changed slab
            # state = state.copy()
            logger.debug("state changed!")
            energy = curr_energy
            accept = True
=======
                logger.debug("state kept the same with filtering")

        elif self.testing:
            # state = state.copy() # obviously inefficient but here for a reason
            energy = 0
>>>>>>> 473f634b
        else:
            # use relaxation only to get lowest energy
            # but don't update adsorption positions
            curr_energy = slab_energy(
                self.slab, relax=self.relax, folder_name=self.run_folder, **self.kwargs
            )

            logger.debug(f"prev energy is {prev_energy}")
            logger.debug(f"curr energy is {curr_energy}")

            # energy change due to flipping spin
            energy_diff = curr_energy - prev_energy

            # check if transition succeeds
            logger.debug(f"energy diff is {energy_diff}")
            logger.debug(f"k_b T {self.temp}")
            base_prob = np.exp(-energy_diff / self.temp)
            logger.debug(f"base probability is {base_prob}")

            if np.random.rand() < base_prob:
                # succeeds! keep already changed slab
                # state = state.copy()
                logger.debug("state changed!")
                energy = curr_energy
                accept = True
            else:
                # failed, keep current state and revert slab back to original
                self.slab, self.state, _, _, _ = change_site(
                    self.slab,
                    self.state,
                    self.pot,
                    self.adsorbates,
                    self.ads_coords,
                    site1_idx,
                    start_ads=site2_ads,
                    end_ads=site1_ads,
                )
                self.slab, self.state, _, _, _ = change_site(
                    self.slab,
                    self.state,
                    self.pot,
                    self.adsorbates,
                    self.ads_coords,
                    site2_idx,
                    start_ads=site1_ads,
                    end_ads=site2_ads,
                )

                # state, slab = add_to_slab(slab, state, adsorbate, coords, site1_idx)
                # state, slab = remove_from_slab(slab, state, site2_idx)

                logger.debug("state kept the same")
                energy = prev_energy
                accept = False

        return energy, accept

    def spin_flip(self, prev_energy=0, iter=1, site_idx=None):

        """It takes in a slab, a state, and a temperature, and it randomly chooses a site to flip. If the site
        is empty, it adds an atom to the slab and updates the state. If the site is filled, it removes an
        atom from the slab and updates the state. It then calculates the energy of the new slab and compares
        it to the energy of the old slab. If the new energy is lower, it accepts the change. If the new
        energy is higher, it accepts the change with a probability that depends on the temperature

        Parameters
        ----------
        state
            the current state of the adsorption sites, which is a list of the corresponding indices in the slab.
        slab
            the slab object
        temp
            the temperature of the system
        pot
            the chemical potential of the adsorbate
        coords
            the coordinates of the adsorption sites
        connectivity
            a list of lists, where each list is the indices of the sites that are connected to the site at the
        same index.
        prev_energy
            the energy of the slab before the spin flip
        save_cif, optional
            if True, will save the proposed slab to a cif file
        iter, optional
            the iteration number
        site_idx
            the index of the site to switch
        testing, optional
            if True, always accept the proposed state
        folder_name, optional
            the folder where the cif files will be saved
        adsorbate, optional
            the type of atom to adsorb
        relax, optional
            whether to relax the slab after adsorption

        Returns
        -------
            state, slab, energy, accept

        """
        if not site_idx:
            site_idx = get_random_idx(self.connectivity)
        rand_site = self.ads_coords[site_idx]

        logger.debug(f"\n we are at iter {iter}")
        logger.debug(
            f"idx is {site_idx} with connectivity {self.connectivity[site_idx]} at {rand_site}"
        )

        # determine if site vacant or filled
        # filled = (state > 0)[site_idx]
        logger.debug(f"before proposed state is")
        logger.debug(self.state)

        # change in number of adsorbates (atoms)
        delta_N = 0

        if not prev_energy and not self.testing:
            prev_energy = slab_energy(
                self.slab, relax=self.relax, folder_name=self.run_folder, **self.kwargs
            )

        self.slab, self.state, delta_pot, start_ads, end_ads = change_site(
            self.slab,
            self.state,
            self.pot,
            self.adsorbates,
            self.ads_coords,
            site_idx,
            start_ads=None,
            end_ads=None,
        )

        logger.debug(f"after proposed state is")
        logger.debug(self.state)

        if self.kwargs.get("save_cif", False):
            if not os.path.exists(self.run_folder):
                os.makedirs(self.run_folder)
            write(f"{self.run_folder}/proposed_slab_iter_{iter:03}.cif", self.slab)

        # to test, always accept
        accept = False
        if self.kwargs.get("filter_distance", None):
            filter_distance = self.kwargs["filter_distance"]
            energy = 0

            if filter_distances_new(
                self.slab, ads=self.adsorbates, cutoff_distance=filter_distance
            ):
                # succeeds! keep already changed slab
                logger.debug("state changed with filtering!")
                accept = True
            else:
                # failed, keep current state and revert slab back to original
                self.slab, self.state, _, _, _ = change_site(
                    self.slab,
                    self.state,
                    self.pot,
                    self.adsorbates,
                    self.ads_coords,
                    site_idx,
                    start_ads=end_ads,
                    end_ads=start_ads,
                )
                logger.debug("state kept the same with filtering")

        elif self.testing:
            energy = 0
            accept = True

        else:
            # use relaxation only to get lowest energy
            # but don't update adsorption positions
            curr_energy = slab_energy(
                self.slab,
                relax=self.relax,
                folder_name=self.run_folder,
                iter=iter,
                **self.kwargs,
            )

            logger.debug(f"prev energy is {prev_energy}")
            logger.debug(f"curr energy is {curr_energy}")

            # energy change due to flipping spin
            energy_diff = curr_energy - prev_energy

            # check if transition succeeds
            # min(1, exp(-(\delta_E-(delta_N*pot))))
            logger.debug(f"energy diff is {energy_diff}")
            logger.debug(f"chem pot(s) is(are) {self.pot}")
            logger.debug(f"delta_N {delta_N}")
            logger.debug(f"delta_pot_{delta_pot}")
            logger.debug(f"k_b T {self.temp}")
            base_prob = np.exp(-(energy_diff - delta_pot) / self.temp)
            logger.debug(f"base probability is {base_prob}")
            # breakpoint()
            if np.random.rand() < base_prob:
                # succeeds! keep already changed slab
                # state = state.copy()
                logger.debug("state changed!")
                energy = curr_energy
                accept = True
            else:
                # failed, keep current state and revert slab back to original
                self.slab, self.state, _, _, _ = change_site(
                    self.slab,
                    self.state,
                    self.pot,
                    self.adsorbates,
                    self.ads_coords,
                    site_idx,
                    start_ads=end_ads,
                    end_ads=start_ads,
                )

                logger.debug("state kept the same")
                energy = prev_energy
                accept = False

<<<<<<< HEAD
    for i in range(num_sweeps):
        breakpoint()
=======
            # logger.debug(f"energy after accept/reject {slab_energy(slab, relax=relax, folder_name=folder_name, iter=iter, **kwargs)}")
        return energy, accept

    def mcmc_sweep(self, i=0):
>>>>>>> 473f634b
        num_accept = 0
        # simulated annealing schedule
        self.temp = self.temp * self.alpha
        logger.info(f"In sweep {i+1} out of {self.num_sweeps}")
        for j in range(self.sweep_size):
            # logger.info(f"In iter {j+1}")
            run_idx = self.sweep_size * i + j + 1
            if self.canonical:
                self.curr_energy, accept = self.spin_flip_canonical(
                    prev_energy=self.curr_energy, iter=run_idx
                )
            else:
                self.curr_energy, accept = self.spin_flip(
                    prev_energy=self.curr_energy, iter=run_idx
                )
            num_accept += accept

        # end of sweep; append to history
        if type(self.slab) is AtomsBatch:
            slab_copy = copy.deepcopy(self.slab)
            slab_copy.calc = None
        else:
            slab_copy = self.slab.copy()
        self.history.append(slab_copy)

        self.save_structures(i=i)

        # append values
        self.energy_hist[i] = self.curr_energy

        ads_counts = count_adsorption_sites(self.slab, self.state, self.connectivity)
        for key in set(self.site_types):
            if ads_counts[key]:
                self.adsorption_count_hist[key].append(ads_counts[key])
            else:
                self.adsorption_count_hist[key].append(0)

        frac_accept = num_accept / self.sweep_size
        self.frac_accept_hist[i] = frac_accept

    def mcmc_run(self, num_sweeps=1000, temp=1, pot=1, alpha=0.9, slab=None):
        """Performs MCMC sweep with given parameters, initializing with a random slab if not given an input.
        Each sweep is defined as running a number of trials equal to the number adsorption sites. Each trial
        consists of randomly picking a site and proposing (and accept/reject) a flip (adsorption or desorption).
        Only the resulting slab after one sweep is appended to the history. Corresponding observables are
        calculated also after each run.

        Returns
        -------
            history is a list of slab objects, energy_hist is a list of energies, frac_accept_hist is a list of
        fraction of accepted moves, adsorption_count_hist is a dictionary of lists of adsorption counts for
        each site type

        """

        self.num_sweeps = num_sweeps
        self.temp = temp
        self.pot = pot
        self.alpha = alpha
        self.slab = slab

        # initialize history
        self.history = []
        self.energy_hist = np.random.rand(self.num_sweeps)
        self.adsorption_count_hist = defaultdict(list)
        self.frac_accept_hist = np.random.rand(self.num_sweeps)

        self.setup_folders()

        self.prepare_slab()

        self.set_adsorbates()

        self.get_adsorption_coords()

        self.curr_energy = self.get_initial_energy()

        self.prepare_canonical()

        # perform actual mcmc sweeps
        # sweep over # sites
        self.sweep_size = len(self.ads_coords)

        logger.info(
            f"running for {self.sweep_size} iterations per run over a total of {self.num_sweeps} runs"
        )

        for i in range(self.num_sweeps):
            self.mcmc_sweep(i=i)

        # plot and save the results
        plot_summary_stats(
            self.energy_hist,
            self.frac_accept_hist,
            self.adsorption_count_hist,
            self.num_sweeps,
            self.run_folder,
        )

        # early stopping
        # if i > 0 and abs(energy_hist[i-1] - energy_hist[i]) < 1e-2:
        #     return history, energy_hist, frac_accept_hist, adsorption_count_hist

        # TODO don't really need these, can cancel
        return (
            self.history,
            self.energy_hist,
            self.frac_accept_hist,
            self.adsorption_count_hist,
            self.run_folder,
        )


if __name__ == "__main__":
    logging.basicConfig(
        format="%(levelname)s:%(message)s",
        level=logging.DEBUG,
        datefmt="%m/%d/%Y %I:%M:%S %p",
    )

    do_profiling = True

    # use EAM
    # eam_calc = EAM(potential='Cu2.eam.fs')

    # use LAMMPS
    alloy_parameters = {
        "pair_style": "eam/alloy",
        "pair_coeff": ["* * cu_ag_ymwu.eam.alloy Ag"],
    }
    alloy_potential_file = os.path.join(
        os.path.dirname(__file__), "cu_ag_ymwu.eam.alloy"
    )
    alloy_calc = LAMMPS(
        files=[alloy_potential_file],
        keep_tmp_files=False,
        keep_alive=False,
        tmp_dir="/home/dux/surface_sampling/tmp_files",
    )
    alloy_calc.set(**alloy_parameters)

    # Au from standard cell
    atoms = read("Ag_mp-124_conventional_standard.cif")
    # slab, surface_atoms = surfaces.surface_from_bulk(atoms, [1, 1, 1], size=[5, 5])
    # TODO: fix this
    slab.write("Ag_111_5x5_pristine_slab.cif")

    element = "Ag"
    # num_ads_atoms = 16 + 8
    adsorbate = "Cu"
    if do_profiling:
        with cProfile.Profile() as pr:
            start = perf_counter()
            # chem pot 0 to less complicate things
            # temp in terms of kbT
            # history, energy_hist, frac_accept_hist, adsorption_count_hist = mcmc_run(num_sweeps=10, temp=1, pot=0, slab=slab, calc=lammps_calc, element=element, canonical=True, num_ads_atoms=num_ads_atoms)
            history, energy_hist, frac_accept_hist, adsorption_count_hist = mcmc_run(
                num_sweeps=1,
                temp=1,
                pot=0,
                alpha=0.99,
                slab=slab,
                calc=alloy_calc,
                element=element,
                adsorbates=adsorbate,
            )
            stop = perf_counter()
            logger.info(f"Time taken = {stop - start} seconds")

        with open("profiling_stats.txt", "w") as stream:
            stats = Stats(pr, stream=stream)
            stats.strip_dirs()
            stats.sort_stats("time")
            stats.dump_stats(".prof_stats")
            stats.print_stats()<|MERGE_RESOLUTION|>--- conflicted
+++ resolved
@@ -409,36 +409,11 @@
                     end_ads=site2_ads,
                 )
 
-<<<<<<< HEAD
-        logger.debug(f"prev energy is {prev_energy}")
-        logger.debug(f"curr energy is {curr_energy}")
-
-        # energy change due to flipping spin
-        energy_diff = curr_energy - prev_energy
-
-        # check if transition succeeds
-        # min(1, exp(-(\delta_E-(delta_N*pot))))
-        logger.debug(f"energy diff is {energy_diff}")
-        logger.debug(f"chem pot(s) is(are) {pots}")
-        logger.debug(f"delta_N {delta_N}")
-        logger.debug(f"delta pot = {delta_pot}")
-        logger.debug(f"k_b T {temp}")
-        base_prob = np.exp(-(energy_diff - delta_pot) / temp)
-        logger.debug(f"base probability is {base_prob}")
-
-        if np.random.rand() < base_prob:
-            # succeeds! keep already changed slab
-            # state = state.copy()
-            logger.debug("state changed!")
-            energy = curr_energy
-            accept = True
-=======
                 logger.debug("state kept the same with filtering")
 
         elif self.testing:
             # state = state.copy() # obviously inefficient but here for a reason
             energy = 0
->>>>>>> 473f634b
         else:
             # use relaxation only to get lowest energy
             # but don't update adsorption positions
@@ -662,15 +637,10 @@
                 energy = prev_energy
                 accept = False
 
-<<<<<<< HEAD
-    for i in range(num_sweeps):
-        breakpoint()
-=======
             # logger.debug(f"energy after accept/reject {slab_energy(slab, relax=relax, folder_name=folder_name, iter=iter, **kwargs)}")
         return energy, accept
 
     def mcmc_sweep(self, i=0):
->>>>>>> 473f634b
         num_accept = 0
         # simulated annealing schedule
         self.temp = self.temp * self.alpha
