--- conflicted
+++ resolved
@@ -37,15 +37,7 @@
 conda install -c conda-forge kimpy lammps openkim-models
 pip install -e .
 ```
-<<<<<<< HEAD
-
-> [!NOTE]
-> I have yet to merge the private `NeuralForceField` to the public repo. For now, please clone the private [NFF repo](git@github.mit.edu:MLMat/NeuralForceField.git) and install it in the `vssr-mc` environment with `pip install -e .`.
-> The goal is to avoid modifying bash environment variables and paths in order to access the code.
-> If you're intending to contribute to the code, you can `pip install -e '.[dev]'` to install the development dependencies.
-=======
 > If you're intending to contribute to the code, you can `pip install -e '.[dev]'` instead to also install the development dependencies.
->>>>>>> 2b5f8a16
 
 To run with LAMMPS, add the following to `~/.bashrc` or equivalent with appropriate paths and then `source ~/.bashrc`. `conda` would have installed LAMMPS as a dependency.
 ```bash
@@ -54,18 +46,11 @@
 export ASE_LAMMPSRUN_COMMAND="$LAMMPS_COMMAND"
 ```
 
-<<<<<<< HEAD
-The `LAMMPS_COMMAND` should point to the LAMMPS executable and might be found here `/path/to/env/bin/lmp`
-The `LAMMPS_POTENTIALS` directory should contain the LAMMPS potential files and might be found here `/path/to/env/share/lammps/potentials/`.
-The `ASE_LAMMPSRUN_COMMAND` should point to the LAMMPS executable. More information can be found here: [ASE LAMMPS](https://wiki.fysik.dtu.dk/ase/ase/calculators/lammpsrun.html).
-If the `pip` installed LAMMPS does not work, you might have to install LAMMPS from source. More information can be found here: [LAMMPS](https://lammps.sandia.gov/doc/Build.html).
-=======
 The `LAMMPS_COMMAND` should point to the LAMMPS executable, which can be found here: `/path/to/[vssr-mc-env]/bin/lmp`.
 The `LAMMPS_POTENTIALS` directory should contain the LAMMPS potential files, which can found here: `/path/to/[surface-sampling-repo]/mcmc/potentials/`.
 The `ASE_LAMMPSRUN_COMMAND` should point to the same LAMMPS executable. More information can be found here: [ASE LAMMPS](https://wiki.fysik.dtu.dk/ase/ase/calculators/lammpsrun.html).
 
 If the `conda` installed LAMMPS does not work, you might have to install LAMMPS from source. More information can be found here: [LAMMPS](https://lammps.sandia.gov/doc/Build.html).
->>>>>>> 2b5f8a16
 
 You might have to re-open/re-login to your terminal shell for the new settings to take effect.
 
