--- conflicted
+++ resolved
@@ -13,10 +13,5 @@
     )  # fake positions for now
     ads_coords = [(0, 0, 3), (1, 1, 4), (2, 2, 5)]
     calc = Calculator()
-<<<<<<< HEAD
-    occ = [1, 3]
-    return SurfaceSystem(atoms, ads_coords=ads_coords, calc=calc, occ=occ)
-=======
     occ = [1, 3, 0]
-    return SurfaceSystem(atoms, ads_coords, calc, occ)
->>>>>>> db4a6e32
+    return SurfaceSystem(atoms, ads_coords=ads_coords, calc=calc, occ=occ)