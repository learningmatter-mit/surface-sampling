--- conflicted
+++ resolved
@@ -38,10 +38,6 @@
     "pre-commit",
     "pytest",
     "pytest-cov",
-<<<<<<< HEAD
-    "pymatgen @ file:///home/dux/pymatgen",
-=======
->>>>>>> 2b5f8a16
 ]
 
 [project.urls]
